$:.insert(0, File.join([File.dirname(__FILE__), "..", "lib"]))

require 'rubygems'
require 'rspec'
require 'mocha'
require 'hiera'
require 'tmpdir'

RSpec.configure do |config|
  config.mock_with :mocha

<<<<<<< HEAD
  if Hiera::Util.microsoft_windows?
    require 'win32console'
    config.output_stream = $stdout
    config.error_stream = $stderr
    config.formatters.each { |f| f.instance_variable_set(:@output, $stdout) }
=======
  config.after :suite do
    # Log the spec order to a file, but only if the LOG_SPEC_ORDER environment variable is
    #  set.  This should be enabled on Jenkins runs, as it can be used with Nick L.'s bisect
    #  script to help identify and debug order-dependent spec failures.
    if ENV['LOG_SPEC_ORDER']
      File.open("./spec_order.txt", "w") do |logfile|
        config.instance_variable_get(:@files_to_run).each { |f| logfile.puts f }
      end
    end
>>>>>>> 7175bb74
  end
end

# In ruby 1.8.5 Dir does not have mktmpdir defined, so this monkey patches
# Dir to include the 1.8.7 definition of that method if it isn't already defined.
# Method definition borrowed from ruby-1.8.7-p357/lib/ruby/1.8/tmpdir.rb
unless Dir.respond_to?(:mktmpdir)
  def Dir.mktmpdir(prefix_suffix=nil, tmpdir=nil)
    case prefix_suffix
    when nil
      prefix = "d"
      suffix = ""
    when String
      prefix = prefix_suffix
      suffix = ""
    when Array
      prefix = prefix_suffix[0]
      suffix = prefix_suffix[1]
    else
      raise ArgumentError, "unexpected prefix_suffix: #{prefix_suffix.inspect}"
    end
    tmpdir ||= Dir.tmpdir
    t = Time.now.strftime("%Y%m%d")
    n = nil
    begin
      path = "#{tmpdir}/#{prefix}#{t}-#{$$}-#{rand(0x100000000).to_s(36)}"
      path << "-#{n}" if n
      path << suffix
      Dir.mkdir(path, 0700)
    rescue Errno::EEXIST
      n ||= 0
      n += 1
      retry
    end

    if block_given?
      begin
        yield path
      ensure
        FileUtils.remove_entry_secure path
      end
    else
      path
    end
  end
end<|MERGE_RESOLUTION|>--- conflicted
+++ resolved
@@ -9,13 +9,13 @@
 RSpec.configure do |config|
   config.mock_with :mocha
 
-<<<<<<< HEAD
   if Hiera::Util.microsoft_windows?
     require 'win32console'
     config.output_stream = $stdout
     config.error_stream = $stderr
     config.formatters.each { |f| f.instance_variable_set(:@output, $stdout) }
-=======
+  end
+
   config.after :suite do
     # Log the spec order to a file, but only if the LOG_SPEC_ORDER environment variable is
     #  set.  This should be enabled on Jenkins runs, as it can be used with Nick L.'s bisect
@@ -25,7 +25,6 @@
         config.instance_variable_get(:@files_to_run).each { |f| logfile.puts f }
       end
     end
->>>>>>> 7175bb74
   end
 end
 
